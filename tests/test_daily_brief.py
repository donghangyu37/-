--- conflicted
+++ resolved
@@ -137,8 +137,6 @@
     assert math.isclose(float(thresholds["drop"]), 0.12, rel_tol=1e-9)
 
 
-
-<<<<<<< HEAD
 def test_apply_ev_filter_allows_low_liquidity_market() -> None:
     flag_map: dict[str, str] = {}
     reason_map: dict[str, str] = {}
@@ -182,7 +180,6 @@
     expected_kelly = round(0.07 * float(quality), 6)
     assert math.isclose(ev, expected_ev, rel_tol=1e-9, abs_tol=1e-9)
     assert math.isclose(kelly, expected_kelly, rel_tol=1e-9, abs_tol=1e-9)
-=======
 def test_apply_ev_filter_accepts_low_overround_ah() -> None:
     flag_map: dict[str, str] = {}
     reason_map: dict[str, str] = {}
@@ -208,8 +205,6 @@
     assert flag_map.get("ah_home") in {"keep", "review"}
     assert "ah_home" not in reason_map
     assert vi_map.get("ah_home") is not None
-
->>>>>>> ce3023d3
 
 
 def test_export_picks_applies_gate_levels(tmp_path, monkeypatch) -> None:
